#
# Copyright (c) 2018 Intel Corporation
#
# Licensed under the Apache License, Version 2.0 (the "License");
# you may not use this file except in compliance with the License.
# You may obtain a copy of the License at
#
#      http://www.apache.org/licenses/LICENSE-2.0
#
# Unless required by applicable law or agreed to in writing, software
# distributed under the License is distributed on an "AS IS" BASIS,
# WITHOUT WARRANTIES OR CONDITIONS OF ANY KIND, either express or implied.
# See the License for the specific language governing permissions and
# limitations under the License.
#

import torch.nn as nn
import argparse
from enum import Enum
from collections import OrderedDict
from functools import reduce, partial
import logging
import os

import distiller
import distiller.utils
from .quantizer import Quantizer
from .q_utils import *
import distiller.modules

msglogger = logging.getLogger()


class LinearQuantMode(Enum):
    SYMMETRIC = 1
    ASYMMETRIC_UNSIGNED = 2
    ASYMMETRIC_SIGNED = 3


def verify_mode(mode):
    if isinstance(mode, str):
        try:
            return LinearQuantMode[mode]
        except KeyError:
            raise ValueError('Unknown quantization mode string')
    elif isinstance(mode, LinearQuantMode):
        return mode
    else:
        raise TypeError("'mode' argument can be either a string or member of {0}".format(LinearQuantMode.__name__))


def _get_quant_params_from_tensor(tensor, num_bits, mode, clip=False, per_channel=False):
    if per_channel and tensor.dim() not in [2, 4]:
        raise ValueError('Per channel quantization possible only with 2D or 4D tensors (linear or conv layer weights)')
    dim = 0 if clip or per_channel else None
    if mode == LinearQuantMode.SYMMETRIC:
        sat_fn = get_tensor_avg_max_abs if clip else get_tensor_max_abs
        sat_val = sat_fn(tensor, dim)
        scale, zp = symmetric_linear_quantization_params(num_bits, sat_val)
    else:   # Asymmetric mode
        sat_fn = get_tensor_avg_min_max if clip else get_tensor_min_max
        sat_min, sat_max = sat_fn(tensor, dim)
        signed = mode == LinearQuantMode.ASYMMETRIC_SIGNED
        scale, zp = asymmetric_linear_quantization_params(num_bits, sat_min, sat_max, signed=signed)

    if per_channel:
        # Reshape scale and zero_points so they can be broadcast properly with the weight tensor
        dims = [scale.shape[0]] + [1] * (tensor.dim() - 1)
        scale = scale.view(dims)
        zp = zp.view(dims)

    return scale, zp


def _get_quant_params_from_stats_dict(stats, num_bits, mode, clip=False):
    prefix = 'avg_' if clip else ''
    sat_min = torch.tensor(float(stats[prefix + 'min']))
    sat_max = torch.tensor(float(stats[prefix + 'max']))
    if mode == LinearQuantMode.SYMMETRIC:
        return symmetric_linear_quantization_params(num_bits, torch.max(sat_min.abs_(), sat_max.abs_()))
    else:
        signed = mode == LinearQuantMode.ASYMMETRIC_SIGNED
        return asymmetric_linear_quantization_params(num_bits, sat_min, sat_max, signed=signed)


###############################################################################
# Post Training
###############################################################################


def add_post_train_quant_args(argparser):
    str_to_quant_mode_map = {'sym': LinearQuantMode.SYMMETRIC,
                             'asym_s': LinearQuantMode.ASYMMETRIC_SIGNED,
                             'asym_u': LinearQuantMode.ASYMMETRIC_UNSIGNED}

    def linear_quant_mode_str(val_str):
        try:
            return str_to_quant_mode_map[val_str]
        except KeyError:
            raise argparse.ArgumentError('Must be one of {0} (received {1})'.format(list(str_to_quant_mode_map.keys()),
                                                                                    val_str))

    group = argparser.add_argument_group('Arguments controlling quantization at evaluation time '
                                         '("post-training quantization")')
    exc_group = group.add_mutually_exclusive_group()
    exc_group.add_argument('--quantize-eval', '--qe', action='store_true',
                       help='Apply linear quantization to model before evaluation. Applicable only if '
                            '--evaluate is also set')
    exc_group.add_argument('--qe-calibration', type=distiller.utils.float_range_argparse_checker(exc_min=True),
                           metavar='PORTION_OF_TEST_SET',
                           help='Run the model in evaluation mode on the specified portion of the test dataset and '
                                'collect statistics. Ignores all other \'qe--*\' arguments')
    group.add_argument('--qe-mode', '--qem', type=linear_quant_mode_str, default='sym',
                       help='Linear quantization mode. Choices: ' + ' | '.join(str_to_quant_mode_map.keys()))
    group.add_argument('--qe-bits-acts', '--qeba', type=int, default=8, metavar='NUM_BITS',
                       help='Number of bits for quantization of activations')
    group.add_argument('--qe-bits-wts', '--qebw', type=int, default=8, metavar='NUM_BITS',
                       help='Number of bits for quantization of weights')
    group.add_argument('--qe-bits-accum', type=int, default=32, metavar='NUM_BITS',
                       help='Number of bits for quantization of the accumulator')
    group.add_argument('--qe-clip-acts', '--qeca', action='store_true',
                       help='Enable clipping of activations using min/max values averaging over batch')
    group.add_argument('--qe-no-clip-layers', '--qencl', type=str, nargs='+', metavar='LAYER_NAME', default=[],
                       help='List of layer names for which not to clip activations. Applicable '
                            'only if --qe-clip-acts is also set')
    group.add_argument('--qe-per-channel', '--qepc', action='store_true',
                       help='Enable per-channel quantization of weights (per output channel)')
    group.add_argument('--qe-stats-file', type=str, metavar='PATH',
                       help='Path to YAML file with calibration stats. If not given, dynamic quantization will '
                            'be run (Note that not all layer types are supported for dynamic quantization)')
    group.add_argument('--qe-config-file', type=str, metavar='PATH',
                       help='Path to YAML file containing configuration for PostTrainLinearQuantizer (if present, '
                            'all other --qe* arguments are ignored)')


class RangeLinearQuantWrapper(nn.Module):
    """
    Base class for module which wraps an existing module with linear range-base quantization functionality

    Args:
        wrapped_module (torch.nn.Module): Module to be wrapped
        num_bits_acts (int): Number of bits used for inputs and output quantization
        num_bits_accum (int): Number of bits allocated for the accumulator of intermediate integer results
        mode (LinearQuantMode): Quantization mode to use (symmetric / asymmetric-signed/unsigned)
        clip_acts (bool): If true, will clip activations instead of using absolute min/max. At the moment clipping is
            done by averaging over the max absolute values of samples within a batch. More methods might be added in
            the future.
    """

    def __init__(self, wrapped_module, num_bits_acts, num_bits_accum=32, mode=LinearQuantMode.SYMMETRIC,
                 clip_acts=False, activation_stats=None):
        super(RangeLinearQuantWrapper, self).__init__()

        self.wrapped_module = wrapped_module
        self.num_bits_acts = num_bits_acts
        self.num_bits_accum = num_bits_accum
        self.mode = mode
        self.clip_acts = clip_acts

        # Controls whether output is de-quantized at end of forward op. Meant as a debug / test flag only
        # (note that if False, the quantized output will be returned, but without any quantization parameters,
        #  so other than inspecting the contents there's not much to do with it)
        self._dequant_out = True

        signed = mode != LinearQuantMode.ASYMMETRIC_UNSIGNED
        self.acts_min_q_val, self.acts_max_q_val = get_quantized_range(num_bits_acts, signed=signed)
        # The accumulator is always signed
        self.accum_min_q_val, self.accum_max_q_val = get_quantized_range(num_bits_accum, signed=True)

        if activation_stats:
            self.preset_act_stats = True
            self.num_inputs = 0
            for idx, stats in activation_stats['inputs'].items():
                self.num_inputs += 1
                scale, zp = _get_quant_params_from_stats_dict(stats, num_bits_acts, mode, clip_acts)
                prefix = 'in_{0}_'.format(idx)
                self.register_buffer(prefix + 'scale', scale)
                self.register_buffer(prefix + 'zero_point', zp)

            scale, zp = _get_quant_params_from_stats_dict(activation_stats['output'], num_bits_acts, mode, clip_acts)
            self.register_buffer('output_scale', scale)
            self.register_buffer('output_zero_point', zp)
        else:
            self.preset_act_stats = False

    def inputs_scales(self):
        for scale in self._inputs_qparam('scale'):
            yield scale

    def inputs_zero_points(self):
        for zp in self._inputs_qparam('zero_point'):
            yield zp

    def _inputs_qparam(self, type_str):
        if type_str not in ['scale', 'zero_point']:
            raise ValueError('Unknown quantization parameter type')
        if not self.preset_act_stats:
            raise RuntimeError('Input quantization parameter iterators only available when activation stats were given')
        for idx in range(self.num_inputs):
            name = 'in_{0}_{1}'.format(idx, type_str)
            yield getattr(self, name)

    def forward(self, *inputs):
        if self.training:
            raise RuntimeError(self.__class__.__name__ + " can only be used in eval mode")

        in_scales, in_zero_points = self.get_inputs_quantization_params(*inputs)

        # Quantize inputs
        inputs_q = [linear_quantize_clamp(input.data, scale, zp,
                                          self.acts_min_q_val, self.acts_max_q_val, inplace=False)
                    for input, scale, zp in zip(inputs, in_scales, in_zero_points)]

        # Forward through wrapped module
        accum = self.quantized_forward(*inputs_q)

        # Re-quantize accumulator to quantized output range
        out_scale, out_zero_point = self.get_output_quantization_params(accum)
        requant_scale, requant_zero_point = self.get_accum_to_output_re_quantization_params(out_scale, out_zero_point)
        out_q = linear_quantize_clamp(accum.data, requant_scale, requant_zero_point,
                                      self.acts_min_q_val, self.acts_max_q_val, inplace=True)

        if not self._dequant_out:
            return torch.autograd.Variable(out_q)

        # De-quantize back to FP32
        out_f = linear_dequantize(out_q, out_scale, out_zero_point, inplace=True)

        return out_f

    def get_inputs_quantization_params(self, *inputs):
        """
        Calculate input quantization parameters (scale and zero-point)

        Should be overridden by all subclasses

        :param inputs: Current input tensors passed to forward method
        :return: Tuple of 2 lists - list of scales per input and list of zero-point per input
        """
        raise NotImplementedError

    def quantized_forward(self, *inputs_q):
        """
        Perform forward pass with quantized inputs and return quantized outputs

        :param inputs_q: Tensor (or list of tensors) with quantized input values
        :return: Tensor with quantized output values
        """
        raise NotImplementedError

    def get_output_quantization_params(self, accumulator):
        """
        Calculate quantization parameters (scale and zero-point) for the output.
        This is used for:
          * Calculating the accumulator-to-output re-quantization parameters
            (see get_accum_to_output_re_quantization_params)
          * De-quantizing the output back to FP32

        Should be overridden by all subclasses

        :param accumulator: Tensor with accumulator values
        :return: Tuple of scale and zero-point
        """
        raise NotImplementedError

    def get_accum_to_output_re_quantization_params(self, output_scale, output_zero_point):
        """
        Calculate quantization parameters (scale and zero-point) for re-quantization, that is:
        Converting the intermediate integer accumulator to the output range

        Should be overridden by all subclasses

        :param output_scale: Output scale factor
        :param output_zero_point: Output zero-point
        :return: Tuple of scale and zero-point
        """
        raise NotImplementedError

    def extra_repr(self):
        tmpstr = 'mode={0}, '.format(str(self.mode).split('.')[1])
        tmpstr += 'num_bits_acts={0}, num_bits_accum={1}, clip_acts={2}'.format(
            self.num_bits_acts, self.num_bits_accum, self.clip_acts)
        tmpstr += '\npreset_activation_stats={0}'.format(self.preset_act_stats)
        if self.preset_act_stats:
            for idx, (in_scale, in_zp) in enumerate(zip(self.inputs_scales(), self.inputs_zero_points())):
                tmpstr += '\nin_{i}_scale={sc}, in_{i}_zero_point={zp}'.format(i=idx, sc=in_scale.item(),
                                                                               zp=in_zp.item())
            tmpstr += '\nout_scale={sc}, out_zero_point={zp}'.format(sc=self.output_scale.item(),
                                                                     zp=self.output_zero_point.item())
        return tmpstr


class RangeLinearQuantParamLayerWrapper(RangeLinearQuantWrapper):
    """
    Linear range-based quantization wrappers for layers with weights and bias (namely torch.nn.ConvNd and
    torch.nn.Linear)

    Assume:

    x_q = round(scale_x * x_f) - zero_point_x

    Hence:

    x_f = 1/scale_x * x_q + zero_point_x

    (And the same for y_q, w_q and b_q)

    So, we get: (use "zp" as abbreviation for zero_point)

    y_f = x_f * w_f + b_f

    y_q = scale_y * y_f + zp_y =  scale_y * (x_f * w_f + b_f) + zp_y =

                scale_y                                         scale_x * scale_w
        = ------------------- * ((x_q + zp_x) * (w_q + zp_w) + ------------------- * (b_q + zp_b)) + zp_y
           scale_x * scale_w                                         scale_b

    Args:
        wrapped_module (torch.nn.Module): Module to be wrapped
        num_bits_acts (int): Number of bits used for inputs and output quantization
        num_bits_params (int): Number of bits used for parameters (weights and bias) quantization
        num_bits_accum (int): Number of bits allocated for the accumulator of intermediate integer results
        mode (LinearQuantMode): Quantization mode to use (symmetric / asymmetric-signed/unsigned)
        clip_acts (bool): See RangeLinearQuantWrapper
    """
    def __init__(self, wrapped_module, num_bits_acts, num_bits_params, num_bits_accum=32,
                 mode=LinearQuantMode.SYMMETRIC, clip_acts=False, per_channel_wts=False, activation_stats=None):
        super(RangeLinearQuantParamLayerWrapper, self).__init__(wrapped_module, num_bits_acts, num_bits_accum, mode,
                                                                clip_acts, activation_stats)

        if not isinstance(wrapped_module, (nn.Conv2d, nn.Linear)):
            raise ValueError(self.__class__.__name__ + ' can wrap only Conv2D and Linear modules')

        self.num_bits_params = num_bits_params
        self.per_channel_wts = per_channel_wts

        self.params_min_q_val, self.params_max_q_val = get_quantized_range(
            num_bits_params, signed=mode != LinearQuantMode.ASYMMETRIC_UNSIGNED)

        # Quantize weights - overwrite FP32 weights
        w_scale, w_zero_point = _get_quant_params_from_tensor(wrapped_module.weight, num_bits_params, self.mode,
                                                              per_channel=per_channel_wts)

        self.register_buffer('w_scale', w_scale)
        self.register_buffer('w_zero_point', w_zero_point)
        linear_quantize_clamp(wrapped_module.weight.data, self.w_scale, self.w_zero_point, self.params_min_q_val,
                              self.params_max_q_val, inplace=True)

        self.has_bias = hasattr(wrapped_module, 'bias') and wrapped_module.bias is not None
        device = self.w_scale.device

        if self.preset_act_stats:
            self.register_buffer('accum_scale', self.in_0_scale.to(device) * self.w_scale)
            if self.per_channel_wts:
                self.accum_scale = self.accum_scale.squeeze(dim=-1)
        else:
            self.accum_scale = 1

        # Quantize bias
        self.has_bias = hasattr(wrapped_module, 'bias') and wrapped_module.bias is not None
        if self.has_bias:
            if self.preset_act_stats:
                linear_quantize_clamp(wrapped_module.bias.data, self.accum_scale.squeeze(), 0,
                                      self.accum_min_q_val, self.accum_max_q_val, inplace=True)
            else:
                b_scale, b_zero_point = _get_quant_params_from_tensor(wrapped_module.bias, num_bits_params, self.mode)
                self.register_buffer('b_scale', b_scale)
                self.register_buffer('b_zero_point', b_zero_point)
                base_b_q = linear_quantize_clamp(wrapped_module.bias.data, self.b_scale, self.b_zero_point,
                                                 self.params_min_q_val, self.params_max_q_val)
                # Dynamic ranges - save in auxiliary buffer, requantize each time based on dynamic input scale factor
                self.register_buffer('base_b_q', base_b_q)

    def get_inputs_quantization_params(self, input):
        if not self.preset_act_stats:
            self.in_0_scale, self.in_0_zero_point = _get_quant_params_from_tensor(input, self.num_bits_acts,
                                                                                  self.mode, clip=self.clip_acts)
        return [self.in_0_scale], [self.in_0_zero_point]

    def quantized_forward(self, input_q):
        # See class documentation for quantized calculation details.

        if not self.preset_act_stats:
            self.accum_scale = self.in_0_scale * self.w_scale
            if self.per_channel_wts:
                self.accum_scale = self.accum_scale.squeeze(dim=-1)

            if self.has_bias:
                # Re-quantize bias to match x * w scale: b_q' = (in_scale * w_scale / b_scale) * (b_q + b_zero_point)
                self.wrapped_module.bias.data = linear_quantize_clamp(self.base_b_q + self.b_zero_point,
                                                                      self.accum_scale.squeeze() / self.b_scale, 0,
                                                                      self.accum_min_q_val, self.accum_max_q_val)

        # Note the main terms within the summation is:
        #   (x_q + zp_x) * (w_q + zp_w)
        # In a performance-optimized solution, we would expand the parentheses and perform the computation similar
        # to what is described here:
        #   https://github.com/google/gemmlowp/blob/master/doc/low-precision.md#efficient-handling-of-offsets
        # However, for now we're more concerned with simplicity rather than speed. So we'll just add the zero points
        # to the input and weights and pass those to the wrapped model. Functionally, since at this point we're
        # dealing solely with integer values, the results are the same either way.

        if self.mode != LinearQuantMode.SYMMETRIC:
            input_q += self.in_0_zero_point
            self.wrapped_module.weight.data += self.w_zero_point

        accum = self.wrapped_module.forward(input_q)
        clamp(accum.data, self.accum_min_q_val, self.accum_max_q_val, inplace=True)

        if self.mode != LinearQuantMode.SYMMETRIC:
            self.wrapped_module.weight.data -= self.w_zero_point
        return accum

    def get_output_quantization_params(self, accumulator):
        if self.preset_act_stats:
            return self.output_scale, self.output_zero_point

        y_f = accumulator / self.accum_scale
        return _get_quant_params_from_tensor(y_f, self.num_bits_acts, self.mode, clip=self.clip_acts)

    def get_accum_to_output_re_quantization_params(self, output_scale, output_zero_point):
        return output_scale / self.accum_scale, output_zero_point

    def extra_repr(self):
        tmpstr = 'mode={0}, '.format(str(self.mode).split('.')[1])
        tmpstr += 'num_bits_acts={0}, num_bits_params={1}, num_bits_accum={2}, '.format(self.num_bits_acts,
                                                                                        self.num_bits_params,
                                                                                        self.num_bits_accum)
        tmpstr += 'clip_acts={0}, per_channel_wts={1}'.format(self.clip_acts, self.per_channel_wts)
        tmpstr += '\npreset_activation_stats={0}'.format(self.preset_act_stats)
        if self.per_channel_wts:
            tmpstr += '\nw_scale=PerCh, w_zero_point=PerCh'
        else:
            tmpstr += '\nw_scale={0:.4f}, w_zero_point={1:.4f}'.format(self.w_scale.item(), self.w_zero_point.item())
        if self.preset_act_stats:
            tmpstr += '\nin_scale={0:.4f}, in_zero_point={1:.4f}'.format(self.in_0_scale.item(),
                                                                         self.in_0_zero_point.item())
            tmpstr += '\nout_scale={0:.4f}, out_zero_point={1:.4f}'.format(self.output_scale.item(),
                                                                           self.output_zero_point.item())
        elif self.has_bias:
            tmpstr += '\nbase_b_scale={0:.4f}, base_b_zero_point={1:.4f}'.format(self.b_scale.item(),
                                                                                 self.b_zero_point.item())
        return tmpstr


class RangeLinearQuantConcatWrapper(RangeLinearQuantWrapper):
    def __init__(self, wrapped_module, num_bits_acts, mode=LinearQuantMode.SYMMETRIC, clip_acts=False,
                 activation_stats=None):
        if not isinstance(wrapped_module, distiller.modules.Concat):
            raise ValueError(self.__class__.__name__ + ' can only wrap distiller.modules.Concat modules')

        if not activation_stats:
            raise ValueError(self.__class__.__name__ +
                             ' must get activation stats, dynamic quantization not supported')

        super(RangeLinearQuantConcatWrapper, self).__init__(wrapped_module, num_bits_acts, mode=mode,
                                                            clip_acts=clip_acts, activation_stats=activation_stats)

        if self.preset_act_stats:
            # For concatenation to make sense, we need to match all the inputs' scales, so we
            # set a re-scale factor based on the preset output scale
            for idx, in_scale in enumerate(self.inputs_scales()):
                self.register_buffer('in_{0}_requant_scale'.format(idx), self.output_scale / in_scale)

    def inputs_requant_scales(self):
        if not self.preset_act_stats:
            raise RuntimeError('Input quantization parameter iterators only available when activation stats were given')
        for idx in range(self.num_inputs):
            name = 'in_{0}_requant_scale'.format(idx)
            yield getattr(self, name)

    def get_inputs_quantization_params(self, *inputs):
        return self.inputs_scales(), self.inputs_zero_points()

    def quantized_forward(self, *inputs_q):
        # Re-quantize all inputs based to the same range (the output range)
        inputs_re_q = [linear_quantize_clamp(input_q + zp, requant_scale, self.output_zero_point,
                                             self.acts_min_q_val, self.acts_max_q_val, inplace=False)
                       for input_q, requant_scale, zp in zip(inputs_q, self.inputs_requant_scales(),
                                                             self.inputs_zero_points())]
        return self.wrapped_module(*inputs_re_q)

    def get_output_quantization_params(self, accumulator):
        return self.output_scale, self.output_zero_point

    def get_accum_to_output_re_quantization_params(self, output_scale, output_zero_point):
        # Nothing to do here, since we already re-quantized in quantized_forward prior to the actual concatenation
        return 1., 0.


class RangeLinearQuantEltwiseAddWrapper(RangeLinearQuantWrapper):
    def __init__(self, wrapped_module, num_bits_acts, mode=LinearQuantMode.SYMMETRIC, clip_acts=False,
                 activation_stats=None):
        if not isinstance(wrapped_module, distiller.modules.EltwiseAdd):
            raise ValueError(self.__class__.__name__ + ' can only wrap distiller.modules.EltwiseAdd modules')

        if not activation_stats:
            raise ValueError(self.__class__.__name__ +
                             ' must get activation stats, dynamic quantization not supported')

        super(RangeLinearQuantEltwiseAddWrapper, self).__init__(wrapped_module, num_bits_acts, mode=mode,
                                                                clip_acts=clip_acts, activation_stats=activation_stats)

        if self.preset_act_stats:
            # For addition to make sense, all input scales must match. So we set a re-scale factor according
            # to the preset output scale
            for idx, in_scale in enumerate(self.inputs_scales()):
                self.register_buffer('in_{0}_requant_scale'.format(idx), self.output_scale / in_scale)

    def inputs_requant_scales(self):
        if not self.preset_act_stats:
            raise RuntimeError('Input quantization parameter iterators only available when activation stats were given')
        for idx in range(self.num_inputs):
            name = 'in_{0}_requant_scale'.format(idx)
            yield getattr(self, name)

    def get_inputs_quantization_params(self, *inputs):
        return self.inputs_scales(), self.inputs_zero_points()

    def quantized_forward(self, *inputs_q):
        # Re-scale inputs to the accumulator range
        inputs_re_q = [linear_quantize_clamp(input_q + zp, requant_scale, 0,
                                             self.accum_min_q_val, self.accum_max_q_val, inplace=False)
                       for input_q, requant_scale, zp in zip(inputs_q, self.inputs_requant_scales(),
                                                             self.inputs_zero_points())]
        accum = self.wrapped_module(*inputs_re_q)
        clamp(accum.data, self.accum_min_q_val, self.accum_max_q_val, inplace=True)

        return accum

    def get_output_quantization_params(self, accumulator):
        return self.output_scale, self.output_zero_point

    def get_accum_to_output_re_quantization_params(self, output_scale, output_zero_point):
        return 1., self.output_zero_point


class RangeLinearQuantEltwiseMultWrapper(RangeLinearQuantWrapper):
    def __init__(self, wrapped_module, num_bits_acts, mode=LinearQuantMode.SYMMETRIC, clip_acts=False,
                 activation_stats=None):
        if not isinstance(wrapped_module, distiller.modules.EltwiseMult):
            raise ValueError(self.__class__.__name__ + ' can only wrap distiller.modules.EltwiseMult modules')

        if not activation_stats:
            raise ValueError(self.__class__.__name__ +
                             ' must get activation stats, dynamic quantization not supported')

        super(RangeLinearQuantEltwiseMultWrapper, self).__init__(wrapped_module, num_bits_acts, mode=mode,
                                                                 clip_acts=clip_acts, activation_stats=activation_stats)

        if self.preset_act_stats:
            self.register_buffer('accum_scale', reduce(lambda x, y: x * y, self.inputs_scales()))

    def get_inputs_quantization_params(self, *inputs):
        return self.inputs_scales(), self.inputs_zero_points()

    def quantized_forward(self, *inputs_q):
        if self.mode != LinearQuantMode.SYMMETRIC:
            for input_q, zp in zip(inputs_q, self.inputs_zero_points()):
                input_q += zp

        accum = self.wrapped_module(*inputs_q)
        clamp(accum.data, self.accum_min_q_val, self.accum_max_q_val, inplace=True)

        return accum

    def get_output_quantization_params(self, accumulator):
        return self.output_scale, self.output_zero_point

    def get_accum_to_output_re_quantization_params(self, output_scale, output_zero_point):
        return output_scale / self.accum_scale, output_zero_point


<<<<<<< HEAD
class FP16Wrapper(nn.Module):
    def __init__(self, module: nn.Module, convert_input_fp16=True, return_fp32=True):
        super(FP16Wrapper, self).__init__()
        self.module = module.half()
        self.return_fp32 = return_fp32
        self.convert_input_fp16 = convert_input_fp16

    def forward(self, *input):
        if self.convert_input_fp16:
            input = distiller.convert_tensors_recursively_to(input, dtype=torch.float16)

        result = self.module(*input)
        if self.return_fp32:
            return distiller.convert_tensors_recursively_to(result, dtype=torch.float32)

        return result
=======
class RangeLinearEmbeddingWrapper(nn.Module):
    def __init__(self, wrapped_module, num_bits, mode=LinearQuantMode.SYMMETRIC, stats=None):
        if not isinstance(wrapped_module, nn.Embedding):
            raise ValueError(self.__class__.__name__ + ' can only wrap torch.nn.Embedding modules')

        super(RangeLinearEmbeddingWrapper, self).__init__()

        self.min_q_val, self.max_q_val = get_quantized_range(num_bits,
                                                             signed=mode != LinearQuantMode.ASYMMETRIC_UNSIGNED)

        if stats is None:
            w_scale, w_zero_point = _get_quant_params_from_tensor(wrapped_module.weight, num_bits, self.mode)
        else:
            w_scale, w_zero_point = _get_quant_params_from_stats_dict(stats['output'], num_bits, mode)

        self.register_buffer('w_scale', w_scale)
        self.register_buffer('w_zero_point', w_zero_point)
        linear_quantize_clamp(wrapped_module.weight.data, self.w_scale, self.w_zero_point, self.min_q_val,
                              self.max_q_val, inplace=True)

        self.wrapped_module = wrapped_module

    def forward(self, input):
        out_q = self.wrapped_module(input)
        out_f = linear_dequantize(out_q, self.w_scale, self.w_zero_point, inplace=True)
        return out_f
>>>>>>> 5271625a


class PostTrainLinearQuantizer(Quantizer):
    """
    Applies range-based linear quantization to a model.
    This quantizer is expected to be executed at evaluation only, on a pre-trained model
    Currently, the following Modules are supported: torch.nn.Conv2d, torch.nn.Linear

    Args:
        model (torch.nn.Module): Model to be quantized
        bits_activations/parameters/accum (int): Number of bits to be used when quantizing each tensor type
        clip_acts (bool): See RangeLinearQuantWrapper
        no_clip_layers (list): List of fully-qualified layer names for which activations clipping should not be done.
            A common practice is to not clip the activations of the last layer before softmax.
            Applicable only if clip_acts is True.
        per_channel_wts (bool): Set to True to enable per-channel quantization of weights (per output channel)
        model_activation_stats (str / dict / OrderedDict): Either a path to activation stats YAML file, or a dictionary
            containing the stats. If None then stats will be calculated dynamically.
    """
    def __init__(self, model, bits_activations=8, bits_parameters=8, bits_accum=32,
<<<<<<< HEAD
                 overrides=None, bits_overrides=None,
                 mode=LinearQuantMode.SYMMETRIC, clip_acts=False, no_clip_layers=None, per_channel_wts=False,
                 model_activation_stats=None, fp16=False):
        super(PostTrainLinearQuantizer, self).__init__(model, bits_activations=bits_activations,
                                                       bits_weights=bits_parameters, bits_bias=bits_accum,
                                                       overrides=overrides, bits_overrides=bits_overrides,
                                                       train_with_fp_copy=False)
=======
                 overrides=None, mode=LinearQuantMode.SYMMETRIC, clip_acts=False, no_clip_layers=None,
                 per_channel_wts=False, model_activation_stats=None):
        super(PostTrainLinearQuantizer, self).__init__(model, bits_activations=bits_activations,
                                                       bits_weights=bits_parameters, bits_bias=bits_accum,
                                                       overrides=overrides, train_with_fp_copy=False)
>>>>>>> 5271625a

        mode = verify_mode(mode)

        if model_activation_stats is not None:
            if isinstance(model_activation_stats, str):
                if not os.path.isfile(model_activation_stats):
                    raise ValueError("Model activation stats file not found at: " + model_activation_stats)
                msglogger.info('Loading activation stats from: ' + model_activation_stats)
                with open(model_activation_stats, 'r') as stream:
                    model_activation_stats = distiller.utils.yaml_ordered_load(stream)
            elif not isinstance(model_activation_stats, (dict, OrderedDict)):
                raise TypeError('model_activation_stats must either be a string, a dict / OrderedDict or None')
        
        self.model.quantizer_metadata = {'type': type(self),
                                         'params': {'bits_activations': bits_activations,
                                                    'bits_parameters': bits_parameters,
                                                    'bits_accum': bits_accum,
                                                    'mode': str(mode).split('.')[1], 'clip_acts': clip_acts,
                                                    'no_clip_layers': no_clip_layers,
                                                    'per_channel_wts': per_channel_wts}}
        
        def replace_param_layer(module, name, qbits_map,
                                per_channel_wts=per_channel_wts,
                                mode=mode,
                                clip_acts=clip_acts,
                                fp16=fp16):
            if fp16:
                return FP16Wrapper(module)
            norm_name = distiller.utils.normalize_module_name(name)
            clip = clip_acts and norm_name not in self.no_clip_layers
            return RangeLinearQuantParamLayerWrapper(module, qbits_map[name].acts, qbits_map[name].wts,
                                                     num_bits_accum=self.bits_accum, mode=mode, clip_acts=clip,
                                                     per_channel_wts=per_channel_wts,
                                                     activation_stats=self.model_activation_stats.get(norm_name, None))

        def replace_non_param_layer(wrapper_type, module, name, qbits_map, fp16=fp16):
            if fp16:
                return FP16Wrapper(module)
            norm_name = distiller.utils.normalize_module_name(name)
            clip = self.clip_acts and norm_name not in self.no_clip_layers
            return wrapper_type(module, qbits_map[name].acts, mode=mode, clip_acts=clip,
                                activation_stats=self.model_activation_stats.get(norm_name, None))

        def replace_embedding(module, name, qbits_map):
            norm_name = distiller.utils.normalize_module_name(name)
            return RangeLinearEmbeddingWrapper(module, qbits_map[name].wts, mode=mode,
                                               stats=self.model_activation_stats.get(norm_name, None))


        self.clip_acts = clip_acts
        self.no_clip_layers = [] or no_clip_layers
        self.model_activation_stats = model_activation_stats or {}
        self.bits_accum = bits_accum
        self.mode = mode

        self.replacement_factory[nn.Conv2d] = replace_param_layer
        self.replacement_factory[nn.Linear] = replace_param_layer

<<<<<<< HEAD
        self.replacement_factory[distiller.modules.Concat] = \
            partial(replace_non_param_layer, RangeLinearQuantConcatWrapper)

        self.replacement_factory[distiller.modules.EltwiseAdd] = \
            partial(replace_non_param_layer, RangeLinearQuantEltwiseAddWrapper)

        self.replacement_factory[distiller.modules.EltwiseMult] = \
            partial(replace_non_param_layer, RangeLinearQuantEltwiseMultWrapper)
=======
        self.replacement_factory[distiller.modules.Concat] = partial(
            replace_non_param_layer, RangeLinearQuantConcatWrapper)
        self.replacement_factory[distiller.modules.EltwiseAdd] = partial(
            replace_non_param_layer, RangeLinearQuantEltwiseAddWrapper)
        self.replacement_factory[distiller.modules.EltwiseMult] = partial(
            replace_non_param_layer, RangeLinearQuantEltwiseMultWrapper)
        self.replacement_factory[nn.Embedding] = replace_embedding
>>>>>>> 5271625a

    @classmethod
    def from_args(cls, model, args):
        """
        Returns an instance of PostTrainLinearQuantizer based on the set command-line arguments that are
        given by add_post_train_quant_args()
        """
        if args.qe_config_file:
            return distiller.config_component_from_file_by_class(model, args.qe_config_file,
                                                                 'PostTrainLinearQuantizer')
        else:
            return cls(model,
                       bits_activations=args.qe_bits_acts,
                       bits_parameters=args.qe_bits_wts,
                       bits_accum=args.qe_bits_accum,
                       mode=args.qe_mode,
                       clip_acts=args.qe_clip_acts,
                       no_clip_layers=args.qe_no_clip_layers,
                       per_channel_wts=args.qe_per_channel,
                       model_activation_stats=args.qe_stats_file)


###############################################################################
# Quantization-aware training
###############################################################################


def update_ema(biased_ema, value, decay, step):
    biased_ema = biased_ema * decay + (1 - decay) * value
    unbiased_ema = biased_ema / (1 - decay ** step)  # Bias correction
    return biased_ema, unbiased_ema


def inputs_quantize_wrapped_forward(self, input):
    input = self.inputs_quant(input)
    return self.original_forward(input)


class FakeLinearQuantization(nn.Module):
    def __init__(self, num_bits=8, mode=LinearQuantMode.SYMMETRIC, ema_decay=0.999, dequantize=True, inplace=False):
        super(FakeLinearQuantization, self).__init__()

        self.num_bits = num_bits
        self.mode = mode
        self.dequantize = dequantize
        self.inplace = inplace

        # We track activations ranges with exponential moving average, as proposed by Jacob et al., 2017
        # https://arxiv.org/abs/1712.05877
        # We perform bias correction on the EMA, so we keep both unbiased and biased values and the iterations count
        # For a simple discussion of this see here:
        # https://www.coursera.org/lecture/deep-neural-network/bias-correction-in-exponentially-weighted-averages-XjuhD
        self.register_buffer('ema_decay', torch.tensor(ema_decay))
        self.register_buffer('tracked_min_biased', torch.zeros(1))
        self.register_buffer('tracked_min', torch.zeros(1))
        self.register_buffer('tracked_max_biased', torch.zeros(1))
        self.register_buffer('tracked_max', torch.zeros(1))
        self.register_buffer('iter_count', torch.zeros(1))
        self.register_buffer('scale', torch.ones(1))
        self.register_buffer('zero_point', torch.zeros(1))

    def forward(self, input):
        # We update the tracked stats only in training
        #
        # Due to the way DataParallel works, we perform all updates in-place so the "main" device retains
        # its updates. (see https://pytorch.org/docs/stable/nn.html#dataparallel)
        # However, as it is now, the in-place update of iter_count causes an error when doing
        # back-prop with multiple GPUs, claiming a variable required for gradient calculation has been modified
        # in-place. Not clear why, since it's not used in any calculations that keep a gradient.
        # It works fine with a single GPU. TODO: Debug...
        if self.training:
            with torch.no_grad():
                current_min, current_max = get_tensor_min_max(input)
            self.iter_count += 1
            self.tracked_min_biased.data, self.tracked_min.data = update_ema(self.tracked_min_biased.data,
                                                                             current_min, self.ema_decay,
                                                                             self.iter_count)
            self.tracked_max_biased.data, self.tracked_max.data = update_ema(self.tracked_max_biased.data,
                                                                             current_max, self.ema_decay,
                                                                             self.iter_count)

        if self.mode == LinearQuantMode.SYMMETRIC:
            max_abs = max(abs(self.tracked_min), abs(self.tracked_max))
            actual_min, actual_max = -max_abs, max_abs
            if self.training:
                self.scale.data, self.zero_point.data = symmetric_linear_quantization_params(self.num_bits, max_abs)
        else:
            actual_min, actual_max = self.tracked_min, self.tracked_max
            signed = self.mode == LinearQuantMode.ASYMMETRIC_SIGNED
            if self.training:
                self.scale.data, self.zero_point.data = asymmetric_linear_quantization_params(self.num_bits,
                                                                                              self.tracked_min,
                                                                                              self.tracked_max,
                                                                                              signed=signed)

        input = clamp(input, actual_min.item(), actual_max.item(), False)
        input = LinearQuantizeSTE.apply(input, self.scale, self.zero_point, self.dequantize, False)

        return input

    def extra_repr(self):
        mode_str = str(self.mode).split('.')[1]
        return 'mode={0}, num_bits={1}, ema_decay={2:.4f})'.format(mode_str, self.num_bits, self.ema_decay)


class FakeQuantizationWrapper(nn.Module):
    def __init__(self, wrapped_module, num_bits, quant_mode, ema_decay):
        super(FakeQuantizationWrapper, self).__init__()
        self.wrapped_module = wrapped_module
        self.fake_q = FakeLinearQuantization(num_bits, quant_mode, ema_decay, dequantize=True,
                                             inplace=getattr(wrapped_module, 'inplace', False))

    def forward(self, *input):
        res = self.wrapped_module(*input)
        res = self.fake_q(res)
        return res


class QuantAwareTrainRangeLinearQuantizer(Quantizer):
    def __init__(self, model, optimizer=None, bits_activations=32, bits_weights=32, bits_bias=32,
<<<<<<< HEAD
                 overrides=None, bits_overrides=None,
                 mode=LinearQuantMode.SYMMETRIC, ema_decay=0.999, per_channel_wts=False,
=======
                 overrides=None, mode=LinearQuantMode.SYMMETRIC, ema_decay=0.999, per_channel_wts=False,
>>>>>>> 5271625a
                 quantize_inputs=True, num_bits_inputs=None):
        super(QuantAwareTrainRangeLinearQuantizer, self).__init__(model, optimizer=optimizer,
                                                                  bits_activations=bits_activations,
                                                                  bits_weights=bits_weights,
                                                                  bits_bias=bits_bias,
<<<<<<< HEAD
                                                                  bits_overrides=bits_overrides,
=======
>>>>>>> 5271625a
                                                                  overrides=overrides,
                                                                  train_with_fp_copy=True)

        if isinstance(model, nn.DataParallel) and len(model.device_ids) > 1:
            raise RuntimeError('QuantAwareTrainRangeLinearQuantizer currently does not support running with '
                               'multiple GPUs')

        mode = verify_mode(mode)

        self.model.quantizer_metadata['params']['mode'] = str(mode).split('.')[1]
        self.model.quantizer_metadata['params']['ema_decay'] = ema_decay
        self.model.quantizer_metadata['params']['per_channel_wts'] = per_channel_wts
        self.model.quantizer_metadata['params']['quantize_inputs'] = quantize_inputs

        # Keeping some parameters for input quantization
        self.quantize_inputs = quantize_inputs
        if num_bits_inputs is not None:
            self.num_bits_inputs = num_bits_inputs
        else:
            self.num_bits_inputs = bits_activations
        self.mode = mode
        self.decay = ema_decay
        self.per_channel_wts = per_channel_wts

        def linear_quantize_param(param_fp, param_meta):
            m = param_meta.module
            # We don't quantize the learned weights of embedding layers per-channel, because they're used
            # as inputs in subsequent layers and we don't support per-channel activations quantization yet
            perch = not isinstance(m, nn.Embedding) and per_channel_wts and param_fp.dim() in [2, 4]

            with torch.no_grad():
                scale, zero_point = _get_quant_params_from_tensor(param_fp, param_meta.num_bits, mode,
                                                                  per_channel=perch)
            setattr(m, param_meta.q_attr_name + '_scale', scale)
            setattr(m, param_meta.q_attr_name + '_zero_point', zero_point)
            out = LinearQuantizeSTE.apply(param_fp, scale, zero_point, True, False)
            return out

        def activation_replace_fn(module, name, qbits_map):
            bits_acts = qbits_map[name].acts
            if bits_acts is None:
                return module
            return FakeQuantizationWrapper(module, bits_acts, mode, ema_decay)

        self.param_quantization_fn = linear_quantize_param

        self.activation_replace_fn = activation_replace_fn
        self.replacement_factory[nn.ReLU] = self.activation_replace_fn

    def _prepare_model_impl(self):
        super(QuantAwareTrainRangeLinearQuantizer, self)._prepare_model_impl()

        if self.quantize_inputs:
            if isinstance(self.model, nn.DataParallel):
                m = self.model.module
            else:
                m = self.model

            m.inputs_quant = FakeLinearQuantization(self.num_bits_inputs, self.mode, self.decay,
                                                    dequantize=True, inplace=False)
            m.__class__.original_forward = m.__class__.forward
            m.__class__.forward = inputs_quantize_wrapped_forward

        # Prepare scale and zero point buffers in modules where parameters are being quantized
        # We're calculating "dummy" scale and zero point just to get their dimensions
        for ptq in self.params_to_quantize:
            m = ptq.module
            param_fp = getattr(m, ptq.fp_attr_name)
            perch = not isinstance(m, nn.Embedding) and self.per_channel_wts and param_fp.dim() in [2, 4]
            with torch.no_grad():
                scale, zero_point = _get_quant_params_from_tensor(param_fp, ptq.num_bits, self.mode,
                                                                  per_channel=perch)
            m.register_buffer(ptq.q_attr_name + '_scale', torch.ones_like(scale))
            m.register_buffer(ptq.q_attr_name + '_zero_point', torch.zeros_like(zero_point))<|MERGE_RESOLUTION|>--- conflicted
+++ resolved
@@ -571,7 +571,6 @@
         return output_scale / self.accum_scale, output_zero_point
 
 
-<<<<<<< HEAD
 class FP16Wrapper(nn.Module):
     def __init__(self, module: nn.Module, convert_input_fp16=True, return_fp32=True):
         super(FP16Wrapper, self).__init__()
@@ -588,7 +587,8 @@
             return distiller.convert_tensors_recursively_to(result, dtype=torch.float32)
 
         return result
-=======
+
+
 class RangeLinearEmbeddingWrapper(nn.Module):
     def __init__(self, wrapped_module, num_bits, mode=LinearQuantMode.SYMMETRIC, stats=None):
         if not isinstance(wrapped_module, nn.Embedding):
@@ -604,8 +604,10 @@
         else:
             w_scale, w_zero_point = _get_quant_params_from_stats_dict(stats['output'], num_bits, mode)
 
-        self.register_buffer('w_scale', w_scale)
-        self.register_buffer('w_zero_point', w_zero_point)
+        device = next(wrapped_module.parameters()).device
+
+        self.register_buffer('w_scale', w_scale.to(device))
+        self.register_buffer('w_zero_point', w_zero_point.to(device))
         linear_quantize_clamp(wrapped_module.weight.data, self.w_scale, self.w_zero_point, self.min_q_val,
                               self.max_q_val, inplace=True)
 
@@ -615,7 +617,7 @@
         out_q = self.wrapped_module(input)
         out_f = linear_dequantize(out_q, self.w_scale, self.w_zero_point, inplace=True)
         return out_f
->>>>>>> 5271625a
+
 
 
 class PostTrainLinearQuantizer(Quantizer):
@@ -636,21 +638,11 @@
             containing the stats. If None then stats will be calculated dynamically.
     """
     def __init__(self, model, bits_activations=8, bits_parameters=8, bits_accum=32,
-<<<<<<< HEAD
-                 overrides=None, bits_overrides=None,
-                 mode=LinearQuantMode.SYMMETRIC, clip_acts=False, no_clip_layers=None, per_channel_wts=False,
-                 model_activation_stats=None, fp16=False):
-        super(PostTrainLinearQuantizer, self).__init__(model, bits_activations=bits_activations,
-                                                       bits_weights=bits_parameters, bits_bias=bits_accum,
-                                                       overrides=overrides, bits_overrides=bits_overrides,
-                                                       train_with_fp_copy=False)
-=======
                  overrides=None, mode=LinearQuantMode.SYMMETRIC, clip_acts=False, no_clip_layers=None,
-                 per_channel_wts=False, model_activation_stats=None):
+                 per_channel_wts=False, model_activation_stats=None, fp16=False):
         super(PostTrainLinearQuantizer, self).__init__(model, bits_activations=bits_activations,
                                                        bits_weights=bits_parameters, bits_bias=bits_accum,
                                                        overrides=overrides, train_with_fp_copy=False)
->>>>>>> 5271625a
 
         mode = verify_mode(mode)
 
@@ -671,7 +663,7 @@
                                                     'mode': str(mode).split('.')[1], 'clip_acts': clip_acts,
                                                     'no_clip_layers': no_clip_layers,
                                                     'per_channel_wts': per_channel_wts}}
-        
+
         def replace_param_layer(module, name, qbits_map,
                                 per_channel_wts=per_channel_wts,
                                 mode=mode,
@@ -686,22 +678,23 @@
                                                      per_channel_wts=per_channel_wts,
                                                      activation_stats=self.model_activation_stats.get(norm_name, None))
 
-        def replace_non_param_layer(wrapper_type, module, name, qbits_map, fp16=fp16):
+        def replace_non_param_layer(wrapper_type, module, name, qbits_map, fp16=fp16, clip_acts=clip_acts):
             if fp16:
                 return FP16Wrapper(module)
             norm_name = distiller.utils.normalize_module_name(name)
-            clip = self.clip_acts and norm_name not in self.no_clip_layers
+            clip = clip_acts and norm_name not in self.no_clip_layers
             return wrapper_type(module, qbits_map[name].acts, mode=mode, clip_acts=clip,
                                 activation_stats=self.model_activation_stats.get(norm_name, None))
 
-        def replace_embedding(module, name, qbits_map):
+        def replace_embedding(module, name, qbits_map, fp16=fp16):
+            if fp16:
+                return FP16Wrapper(module, convert_input_fp16=False)
             norm_name = distiller.utils.normalize_module_name(name)
             return RangeLinearEmbeddingWrapper(module, qbits_map[name].wts, mode=mode,
                                                stats=self.model_activation_stats.get(norm_name, None))
 
-
         self.clip_acts = clip_acts
-        self.no_clip_layers = [] or no_clip_layers
+        self.no_clip_layers = no_clip_layers or []
         self.model_activation_stats = model_activation_stats or {}
         self.bits_accum = bits_accum
         self.mode = mode
@@ -709,16 +702,6 @@
         self.replacement_factory[nn.Conv2d] = replace_param_layer
         self.replacement_factory[nn.Linear] = replace_param_layer
 
-<<<<<<< HEAD
-        self.replacement_factory[distiller.modules.Concat] = \
-            partial(replace_non_param_layer, RangeLinearQuantConcatWrapper)
-
-        self.replacement_factory[distiller.modules.EltwiseAdd] = \
-            partial(replace_non_param_layer, RangeLinearQuantEltwiseAddWrapper)
-
-        self.replacement_factory[distiller.modules.EltwiseMult] = \
-            partial(replace_non_param_layer, RangeLinearQuantEltwiseMultWrapper)
-=======
         self.replacement_factory[distiller.modules.Concat] = partial(
             replace_non_param_layer, RangeLinearQuantConcatWrapper)
         self.replacement_factory[distiller.modules.EltwiseAdd] = partial(
@@ -726,7 +709,6 @@
         self.replacement_factory[distiller.modules.EltwiseMult] = partial(
             replace_non_param_layer, RangeLinearQuantEltwiseMultWrapper)
         self.replacement_factory[nn.Embedding] = replace_embedding
->>>>>>> 5271625a
 
     @classmethod
     def from_args(cls, model, args):
@@ -847,21 +829,12 @@
 
 class QuantAwareTrainRangeLinearQuantizer(Quantizer):
     def __init__(self, model, optimizer=None, bits_activations=32, bits_weights=32, bits_bias=32,
-<<<<<<< HEAD
-                 overrides=None, bits_overrides=None,
-                 mode=LinearQuantMode.SYMMETRIC, ema_decay=0.999, per_channel_wts=False,
-=======
                  overrides=None, mode=LinearQuantMode.SYMMETRIC, ema_decay=0.999, per_channel_wts=False,
->>>>>>> 5271625a
                  quantize_inputs=True, num_bits_inputs=None):
         super(QuantAwareTrainRangeLinearQuantizer, self).__init__(model, optimizer=optimizer,
                                                                   bits_activations=bits_activations,
                                                                   bits_weights=bits_weights,
                                                                   bits_bias=bits_bias,
-<<<<<<< HEAD
-                                                                  bits_overrides=bits_overrides,
-=======
->>>>>>> 5271625a
                                                                   overrides=overrides,
                                                                   train_with_fp_copy=True)
 
